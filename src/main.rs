use crate::icombs::readback::{TypedHandle, TypedReadback};
use crate::par::types::Type;
use crate::playground::{Compiled, Playground};
use crate::spawn::TokioSpawn;
use clap::{arg, command, value_parser, Command};
use colored::Colorize;
use eframe::egui;
use futures::task::SpawnExt;
use std::fs::File;
use std::io::Write;
use std::path::PathBuf;
use std::sync::Arc;

mod icombs;
mod language_server;
mod location;
mod par;
mod playground;
mod readback;
mod spawn;
mod test_assertion;
mod test_runner;

fn main() {
    let matches = command!()
        .subcommand_required(true)
        .subcommand(
            Command::new("playground")
                .about("Start the Par playground")
                .arg(
                    arg!([file] "Open a Par file in the playground")
                        .value_parser(value_parser!(PathBuf)),
                ),
        )
        .subcommand(
            Command::new("run")
                .about("Run a Par file in the CLI")
                .arg(arg!(<file> "The Par file to run").value_parser(value_parser!(PathBuf)))
                .arg(arg!([definition] "The definition to run").default_value("Main")),
        )
        .subcommand(
            Command::new("check")
                .about("Type check a Par file in the CLI")
                .arg(
                    arg!(<file> "The Par file(s) to check")
                        .num_args(1..)
                        .value_parser(value_parser!(PathBuf)),
                ),
        )
        .subcommand(
            Command::new("lsp").about("Start the Par language server for editor integration"),
        )
<<<<<<< HEAD
        .subcommand(
            Command::new("test")
                .about("Run Par tests")
                .arg(
                    arg!([file] "Run tests in a specific file")
                        .value_parser(value_parser!(PathBuf)),
                )
                .arg(arg!(--filter <FILTER> "Only run tests matching this filter").required(false)),
        )
        .get_matches();
=======
        .get_matches_from(wild::args());
>>>>>>> 0624346e

    match matches.subcommand() {
        Some(("playground", args)) => {
            let file = args.get_one::<PathBuf>("file");
            run_playground(file.cloned());
        }
        Some(("run", args)) => {
            let file = args.get_one::<PathBuf>("file").unwrap().clone();
            let definition = args.get_one::<String>("definition").unwrap().clone();
            run_definition(file, definition);
        }
        Some(("check", args)) => {
            let files = args.get_many::<PathBuf>("file").unwrap().clone();
            for file in files {
                println!("Checking file: {}", file.display());
                check(file.clone());
            }
        }
        Some(("lsp", _)) => run_language_server(),
        Some(("test", args)) => {
            let file = args.get_one::<PathBuf>("file");
            let filter = args.get_one::<String>("filter");
            run_tests(file.cloned(), filter.cloned());
        }
        _ => unreachable!(),
    }
}

/// String to save on crash. Used by the playground to avoid losing everything on panic.
static CRASH_STR: std::sync::Mutex<Option<String>> = std::sync::Mutex::new(None);

fn run_playground(file: Option<PathBuf>) {
    let options = eframe::NativeOptions {
        viewport: egui::ViewportBuilder::default().with_inner_size([1000.0, 700.0]),
        ..Default::default()
    };

    // Set hook for pretty-printer on error.
    par::parse::set_miette_hook();
    // Add hook to try printing current playground contents to stderr on error.
    let hook = std::panic::take_hook();
    std::panic::set_hook(Box::new(move |info| {
        let mut stderr = std::io::stderr().lock();
        if let Ok(crash_str) = CRASH_STR.lock() {
            if let Some(crash_str) = &*crash_str {
                // Ignore the error. We are already panicking.
                let _ = write!(
                    stderr,
                    "Panic in progress. This is a bug, please file an issue containing your code:\n```par\n{}\n```",
                    crash_str
                );
            }
        }
        hook(info)
    }));

    eframe::run_native(
        "⅋layground",
        options,
        Box::new(|cc| Ok(Playground::new(cc, file))),
    )
    .expect("egui crashed");
}

fn run_definition(file: PathBuf, definition: String) {
    let runtime = tokio::runtime::Runtime::new().unwrap();
    runtime.block_on(async {
        let Ok(code) = File::open(&file).and_then(|mut file| {
            use std::io::Read;
            let mut buf = String::new();
            file.read_to_string(&mut buf)?;
            Ok(buf)
        }) else {
            println!("{} {}", "Could not read file:".bright_red(), file.display());
            return;
        };

        let compiled = match stacker::grow(32 * 1024 * 1024, || Compiled::from_string(&code)) {
            Ok(compiled) => compiled,
            Err(err) => {
                println!("{}", err.display(Arc::from(code.as_str())).bright_red());
                return;
            }
        };

        let Ok(checked) = compiled.checked else {
            println!("Type check failed");
            return;
        };

        let program = checked.program;

        let Some((name, _)) = program
            .definitions
            .iter()
            .find(|(name, _)| name.primary == definition)
            .clone()
        else {
            println!("{}: {}", "Definition not found".bright_red(), definition);
            return;
        };

        let Some(ic_compiled) = checked.ic_compiled else {
            println!("{}: {}", "IC compilation failed".bright_red(), definition);
            return;
        };

        let ty = ic_compiled.get_type_of(name).unwrap();

        let Type::Break(_) = ty else {
            println!(
                "{}: {}",
                "Definition does not have the unit (!) type".bright_red(),
                definition
            );
            return;
        };

        let mut net = ic_compiled.create_net();
        let child_net = ic_compiled.get_with_name(name).unwrap();
        let tree = net.inject_net(child_net).with_type(ty.clone());

        let (net_wrapper, reducer_future) = net.start_reducer(Arc::new(TokioSpawn::new()));

        let spawner = Arc::new(TokioSpawn::new());
        let readback_future = spawner
            .spawn_with_handle(async move {
                let handle =
                    TypedHandle::from_wrapper(program.type_defs.clone(), net_wrapper, tree);
                loop {
                    match handle.readback().await {
                        TypedReadback::Break => {
                            break;
                        }
                        _ => {
                            panic!("Unexpected readback from a unit definition.");
                        }
                    }
                }
            })
            .unwrap();

        readback_future.await;
        reducer_future.await;
    });
}

fn check(file: PathBuf) {
    let Ok(code) = File::open(&file).and_then(|mut file| {
        use std::io::Read;
        let mut buf = String::new();
        file.read_to_string(&mut buf)?;
        Ok(buf)
    }) else {
        println!("{} {}", "Could not read file:".bright_red(), file.display());
        return;
    };

    match stacker::grow(32 * 1024 * 1024, || Compiled::from_string(&code)) {
        Ok(_compiled) => (),
        Err(err) => {
            println!("{}", err.display(Arc::from(code.as_str())).bright_red());
            return;
        }
    };
}

fn run_language_server() {
    language_server::language_server_main::main()
}

fn run_tests(file: Option<PathBuf>, filter: Option<String>) {
    test_runner::run_tests(file, filter);
}<|MERGE_RESOLUTION|>--- conflicted
+++ resolved
@@ -50,7 +50,6 @@
         .subcommand(
             Command::new("lsp").about("Start the Par language server for editor integration"),
         )
-<<<<<<< HEAD
         .subcommand(
             Command::new("test")
                 .about("Run Par tests")
@@ -60,10 +59,7 @@
                 )
                 .arg(arg!(--filter <FILTER> "Only run tests matching this filter").required(false)),
         )
-        .get_matches();
-=======
         .get_matches_from(wild::args());
->>>>>>> 0624346e
 
     match matches.subcommand() {
         Some(("playground", args)) => {
