type Bool  = either { .true!, .false! }
dec true: Bool
def true = .true!
dec false: Bool
def false = .false!

dec not: [Bool] Bool
def not = [x] x {
	true? => .false!
	false? => .true!
}


type Tree = recursive either {
  .empty!
  .item(self)(self)!
}

dec empty: Tree
def empty = .empty!

dec tree: Tree
def tree =
    let b: Tree = .item(empty)(empty)! in
    .item(empty)(b)!


dec xor: [Bool][Bool] Bool
def xor = [a][b] a{
	true? => not(b)
	false? => b
}

dec xor_tree: [Tree] Bool

def xor_tree = [tree: Tree] tree begin {
	empty? => .true!
	item[lst1][lst2]? => xor(lst1 loop)(lst2 loop)
}

<<<<<<< HEAD
declare main: Bool
define main = xor_tree(tree)

define id = [x: !] x
=======
dec main: Bool
def main = xor_tree(tree)
>>>>>>> 2b304f63
<|MERGE_RESOLUTION|>--- conflicted
+++ resolved
@@ -38,12 +38,7 @@
 	item[lst1][lst2]? => xor(lst1 loop)(lst2 loop)
 }
 
-<<<<<<< HEAD
-declare main: Bool
-define main = xor_tree(tree)
-
-define id = [x: !] x
-=======
 dec main: Bool
 def main = xor_tree(tree)
->>>>>>> 2b304f63
+
+def id = [x: !] x