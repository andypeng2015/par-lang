--- conflicted
+++ resolved
@@ -509,13 +509,8 @@
                 let (process, mut caps) = process.fix_captures(loop_points);
                 caps.remove(channel);
                 (
-<<<<<<< HEAD
                     Arc::new(Self::Chan {
-                        span: *span,
-=======
-                    Arc::new(Self::Fork {
                         span: span.clone(),
->>>>>>> 8b85ff17
                         captures: caps.clone(),
                         chan_name: channel.clone(),
                         chan_annotation: annotation.clone(),
