--- conflicted
+++ resolved
@@ -74,8 +74,7 @@
 
 #[derive(Clone, Debug)]
 pub struct TypeDefs<Loc, Name> {
-<<<<<<< HEAD
-    pub globals: Arc<IndexMap<Name, (Vec<Name>, Type<Loc, Name>)>>,
+    pub globals: Arc<IndexMap<Name, (Loc, Vec<Name>, Type<Loc, Name>)>>,
     pub vars: IndexSet<Name>,
 }
 
@@ -86,10 +85,6 @@
             vars: Default::default(),
         }
     }
-=======
-    globals: Arc<IndexMap<Name, (Loc, Vec<Name>, Type<Loc, Name>)>>,
-    vars: IndexSet<Name>,
->>>>>>> b53b0285
 }
 
 impl<Loc: Clone, Name: Clone + Eq + Hash> TypeDefs<Loc, Name> {
@@ -1125,13 +1120,19 @@
 
     pub fn get_checked_definitions(
         &self,
-    ) -> Vec<(Loc, Name, Arc<Expression<Loc, Name, Type<Loc, Name>>>)> {
+    ) -> IndexMap<Name, (Loc, Arc<Expression<Loc, Name, Type<Loc, Name>>>)> {
         self.checked_definitions
             .read()
             .unwrap()
             .iter()
-            .map(|(name, checked)| (checked.loc.clone(), name.clone(), checked.def.clone()))
+            .map(|(name, checked)| (name.clone(), (checked.loc.clone(), checked.def.clone())))
             .collect()
+    }
+    pub fn get_declarations(&self) -> IndexMap<Name, (Loc, Type<Loc, Name>)> {
+        (*self.declarations).clone()
+    }
+    pub fn get_type_defs(&self) -> &TypeDefs<Loc, Name> {
+        &self.type_defs
     }
 
     pub fn split(&self) -> Self {
