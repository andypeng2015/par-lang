pub mod byte;
pub mod bytes;
pub mod cell;
pub mod char_;
pub mod console;
pub mod debug;
pub mod int;
pub mod list;
pub mod nat;
pub mod storage;
pub mod string;
pub mod test;

use std::sync::Arc;

use super::{process, program::Module};

pub fn import_builtins(module: &mut Module<Arc<process::Expression<()>>>) {
    module.import(
        None,
        Module::parse_and_compile(include_str!("./builtin/Builtin.par")).unwrap(),
    );

<<<<<<< HEAD
    module.import("Nat", nat::external_module());
    module.import("Int", int::external_module());
    module.import("Char", char_::external_module());
    module.import("String", string::external_module());
    module.import("Debug", debug::external_module());
    module.import("Console", console::external_module());
    module.import("Storage", storage::external_module());
    module.import("Test", test::external_module());
=======
    module.import(Some("Nat"), nat::external_module());
    module.import(Some("Int"), int::external_module());
    module.import(Some("Char"), char_::external_module());
    module.import(Some("String"), string::external_module());
    module.import(Some("Byte"), byte::external_module());
    module.import(Some("Bytes"), bytes::external_module());
    module.import(Some("Debug"), debug::external_module());
    module.import(Some("Cell"), cell::external_module());
    module.import(Some("Console"), console::external_module());
    module.import(Some("Storage"), storage::external_module());
>>>>>>> 0624346e
}<|MERGE_RESOLUTION|>--- conflicted
+++ resolved
@@ -21,16 +21,6 @@
         Module::parse_and_compile(include_str!("./builtin/Builtin.par")).unwrap(),
     );
 
-<<<<<<< HEAD
-    module.import("Nat", nat::external_module());
-    module.import("Int", int::external_module());
-    module.import("Char", char_::external_module());
-    module.import("String", string::external_module());
-    module.import("Debug", debug::external_module());
-    module.import("Console", console::external_module());
-    module.import("Storage", storage::external_module());
-    module.import("Test", test::external_module());
-=======
     module.import(Some("Nat"), nat::external_module());
     module.import(Some("Int"), int::external_module());
     module.import(Some("Char"), char_::external_module());
@@ -41,5 +31,5 @@
     module.import(Some("Cell"), cell::external_module());
     module.import(Some("Console"), console::external_module());
     module.import(Some("Storage"), storage::external_module());
->>>>>>> 0624346e
+    module.import(Some("Test"), test::external_module());
 }