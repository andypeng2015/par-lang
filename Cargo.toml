[package]
name = "par-lang"
version = "0.1.0"
edition = "2021"
repository = "https://github.com/faiface/par-lang"

[dependencies]
futures = { version = "0.3.31", features = ["executor", "thread-pool"] }
eframe = { version = "0.32.0", features = ["default", "__screenshot"] }
egui_code_editor = "0.2.17"
indexmap = "2.7.0"
tokio = { version = "1.43.0", features = ["rt-multi-thread", "macros", "fs", "io-util"] }
stacker = "0.1.19"
rfd = "0.15.2"
winnow = { version = "0.7.4", features = [
    #"unstable-doc", # build docs locally
    #"debug" # debug output/state of parser
] }
miette = { version = "7.5.0", features = ["fancy"] }
tracing = "0.1.41"
tracing-subscriber = "0.3.19"
lsp-server = "0.7.8"
lsp-types = "0.97.0"
serde_json = "1.0.140"
serde = { version = "1.0.218", features = ["derive"] }
clap = { version = "4.5.34", features = ["cargo"] }
colored = "3.0.0"
arcstr = "1.2.0"
byteview = "0.7.0"
num-bigint = "0.4.6"
unescaper = "0.1.6"
tokio-util = "0.7.15"
<<<<<<< HEAD
scopeguard = "1.2.0"
=======
wild = "2.2.1"
>>>>>>> 0624346e

[package.metadata.spellcheck]
config = ".config/spellcheck.toml"<|MERGE_RESOLUTION|>--- conflicted
+++ resolved
@@ -30,11 +30,8 @@
 num-bigint = "0.4.6"
 unescaper = "0.1.6"
 tokio-util = "0.7.15"
-<<<<<<< HEAD
 scopeguard = "1.2.0"
-=======
 wild = "2.2.1"
->>>>>>> 0624346e
 
 [package.metadata.spellcheck]
 config = ".config/spellcheck.toml"